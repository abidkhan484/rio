from __future__ import annotations

import dataclasses
import typing as t

import imy.docstrings
from uniserde import Jsonable, JsonDoc

import rio

from .fundamental_component import FundamentalComponent

__all__ = [
    "PointerEvent",
    "PointerMoveEvent",
    "PointerEventListener",
]


MouseButton = t.Literal["left", "middle", "right"]
MOUSE_BUTTONS = t.get_args(MouseButton)


@imy.docstrings.mark_constructor_as_private
@dataclasses.dataclass
class PointerEvent:
    """
    Holds information regarding a pointer event.

    This is a simple dataclass that stores useful information for when the user
    interacts with a component using a mouse, touch, or other pointer-style
    device. You'll receive this as argument in a variety of pointer events.


    ## Attributes

    `pointer_type`: What sort of pointer triggered the event. Can be either
        `"mouse"` or `"touch"`.

    `button`: The mouse button that was pressed, if any. For mouse events
        (`pointer_type=="mouse"`), this is either `"left"`, `"middle"`, or
        `"right"`. For other events, this is `None`.

    `window_x`: The x coordinate of the pointer relative to the window. The
        origin is the top-left corner of the window, with larger `x` values
        meaning further to the right.

    `window_y`: The y coordinate of the pointer relative to the window. The
        origin is the top-left corner of the window, with larger `y` values
        meaning further down.

    `component_x`: The x coordinate of the pointer relative to the
        `PointerEventListener` component. The origin is the top-left corner of
        the component, with larger `x` values meaning further to the right.

    `component_y`: The y coordinate of the pointer relative to the
        `PointerEventListener` component. The origin is the top-left corner of
        the component, with larger `y` values meaning further down.
    """

    pointer_type: t.Literal["mouse", "touch"]

    button: MouseButton | None

    window_x: float
    window_y: float

    component_x: float
    component_y: float

    @staticmethod
    def _from_message(msg: dict[str, t.Any]) -> PointerEvent:
        return PointerEvent(
            pointer_type=msg["pointerType"],
            button=msg.get("button"),
            window_x=msg["windowX"],
            window_y=msg["windowY"],
            component_x=msg["componentX"],
            component_y=msg["componentY"],
        )


@t.final
@imy.docstrings.mark_constructor_as_private
@dataclasses.dataclass
class PointerMoveEvent(PointerEvent):
    """
    Holds information regarding a pointer move event.

    This is a simple dataclass that stores useful information for when the user
    moves the pointer. You'll typically receive this as argument in
    `on_pointer_move` events.


    ## Attributes

    `relative_x`: How far the pointer has moved horizontally since the last
        time the event was triggered.

    `relative_y`: How far the pointer has moved vertically since the last time
        the event was triggered.
    """

    relative_x: float
    relative_y: float

    @staticmethod
    def _from_message(msg: dict[str, t.Any]) -> PointerMoveEvent:
        return PointerMoveEvent(
            pointer_type=msg["pointerType"],
            button=msg.get("button"),
            window_x=msg["windowX"],
            window_y=msg["windowY"],
            component_x=msg["componentX"],
            component_y=msg["componentY"],
            relative_x=msg["relativeX"],
            relative_y=msg["relativeY"],
        )


@t.final
class PointerEventListener(FundamentalComponent):
    """
    Allows you to listen for mouse & touch events on a component.

    `PointerEventListener` takes a single child component and displays it. It
    then listens for any mouse and touch activity on the child component and
    reports it through its events.


    ## Attributes

    `content`: The child component to display and watch.

    `on_press`: Similar to `on_pointer_up`, but performs additional subtle
        checks, such as that the pressed mouse button was the left one.

    `on_double_press`: Similar to `on_press`, but triggered when the mouse
        button is double-pressed.

    `double_press_delay`: The maximum time in seconds between two presses that
        should be considered a double press.

    `on_pointer_down`: Triggered when a pointer button is pressed down while
        the pointer is placed over the child component.

    `on_pointer_up`: Triggered when a pointer button is released while the
        pointer is placed over the child component.

    `on_pointer_move`: Triggered when the pointer is moved while located over
        the child component.

    `on_pointer_enter`: Triggered when the pointer previously was not located
        over the child component, but is now.

    `on_pointer_leave`: Triggered when the pointer previously was located over
        the child component, but is no longer.

    `on_drag_start`: Triggered when the user starts dragging the pointer, i.e.
        moving it while holding down a pointer button.

    `on_drag_move`: Triggered when the user moves the pointer while holding down
        a pointer button. Note that once a drag event was triggered on a
        component, the move event will continue to fire even if the pointer
        leaves the component.

    `on_drag_end`: Triggered when the user stops dragging the pointer.
    """

    content: rio.Component
    _: dataclasses.KW_ONLY
    on_press: rio.EventHandler[PointerEvent] = None
    on_double_press: rio.EventHandler[PointerEvent] = None
    double_press_delay: float = 0.3
    on_pointer_down: rio.EventHandler[PointerEvent] = None
    on_pointer_up: rio.EventHandler[PointerEvent] = None
    on_pointer_move: rio.EventHandler[PointerMoveEvent] = None
    on_pointer_enter: rio.EventHandler[PointerEvent] = None
    on_pointer_leave: rio.EventHandler[PointerEvent] = None
    on_drag_start: rio.EventHandler[PointerEvent] = None
    on_drag_move: rio.EventHandler[PointerMoveEvent] = None
    on_drag_end: rio.EventHandler[PointerEvent] = None

    def _custom_serialize_(self) -> JsonDoc:
        return {
<<<<<<< HEAD
            "reportPress": self.on_press is not None,
            "reportDoublePress": self.on_double_press is not None,
            "doublePressDelay": self.double_press_delay,
            "reportPointerDown": self.on_pointer_down is not None,
            "reportPointerUp": self.on_pointer_up is not None,
=======
            "reportPress": _list_buttons_to_report(self.on_press),
            "reportPointerDown": _list_buttons_to_report(self.on_pointer_down),
            "reportPointerUp": _list_buttons_to_report(self.on_pointer_up),
>>>>>>> 126c1592
            "reportPointerMove": self.on_pointer_move is not None,
            "reportPointerEnter": self.on_pointer_enter is not None,
            "reportPointerLeave": self.on_pointer_leave is not None,
            "reportDragStart": self.on_drag_start is not None,
            "reportDragMove": self.on_drag_move is not None,
            "reportDragEnd": self.on_drag_end is not None,
        }

    async def _on_message_(self, msg: t.Any) -> None:
        # Parse the message
        assert isinstance(msg, dict), msg

        msg_type = msg["type"]
        assert isinstance(msg_type, str), msg_type

        # Dispatch the correct event
        if msg_type == "press":
            await self._call_appropriate_event_handler(
                self.on_press,
                PointerEvent._from_message(msg),
            )

        elif msg_type == "doublePress":
            await self.call_event_handler(
                self.on_double_press,
                PointerEvent._from_message(msg),
            )

        elif msg_type == "pointerDown":
            await self._call_appropriate_event_handler(
                self.on_pointer_down,
                PointerEvent._from_message(msg),
            )

        elif msg_type == "pointerUp":
            await self._call_appropriate_event_handler(
                self.on_pointer_up,
                PointerEvent._from_message(msg),
            )

        elif msg_type == "pointerMove":
            await self.call_event_handler(
                self.on_pointer_move,
                PointerMoveEvent._from_message(msg),
            )

        elif msg_type == "pointerEnter":
            await self.call_event_handler(
                self.on_pointer_enter,
                PointerEvent._from_message(msg),
            )

        elif msg_type == "pointerLeave":
            await self.call_event_handler(
                self.on_pointer_leave,
                PointerEvent._from_message(msg),
            )

        elif msg_type == "dragStart":
            await self.call_event_handler(
                self.on_drag_start,
                PointerEvent._from_message(msg),
            )

        elif msg_type == "dragMove":
            await self.call_event_handler(
                self.on_drag_move,
                PointerMoveEvent._from_message(msg),
            )

        elif msg_type == "dragEnd":
            await self.call_event_handler(
                self.on_drag_end,
                PointerEvent._from_message(msg),
            )

        else:
            raise ValueError(
                f"{__class__.__name__} encountered unknown message: {msg}"
            )

        # Refresh the session
        await self.session._refresh()

    async def _call_appropriate_event_handler(
        self,
        handler: rio.EventHandler[PointerEvent]
        | dict[MouseButton, rio.EventHandler[PointerEvent]],
        event: PointerEvent,
    ) -> None:
        if handler is None:
            return

        if not callable(handler):
            try:
                handler = handler[event.button]  # type: ignore (button can be None)
            except KeyError:
                return

        await self.call_event_handler(handler, event)


PointerEventListener._unique_id_ = "PointerEventListener-builtin"


def _list_buttons_to_report(
    handler: rio.EventHandler[PointerEvent] | None,
) -> Jsonable:
    if handler is None:
        return []

    if callable(handler):
        return MOUSE_BUTTONS

    return list(handler)<|MERGE_RESOLUTION|>--- conflicted
+++ resolved
@@ -183,17 +183,11 @@
 
     def _custom_serialize_(self) -> JsonDoc:
         return {
-<<<<<<< HEAD
-            "reportPress": self.on_press is not None,
-            "reportDoublePress": self.on_double_press is not None,
+            "reportPress": _list_buttons_to_report(self.on_press),
+            "reportDoublePress": _list_buttons_to_report(self.on_double_press),
             "doublePressDelay": self.double_press_delay,
-            "reportPointerDown": self.on_pointer_down is not None,
-            "reportPointerUp": self.on_pointer_up is not None,
-=======
-            "reportPress": _list_buttons_to_report(self.on_press),
             "reportPointerDown": _list_buttons_to_report(self.on_pointer_down),
             "reportPointerUp": _list_buttons_to_report(self.on_pointer_up),
->>>>>>> 126c1592
             "reportPointerMove": self.on_pointer_move is not None,
             "reportPointerEnter": self.on_pointer_enter is not None,
             "reportPointerLeave": self.on_pointer_leave is not None,
